--- conflicted
+++ resolved
@@ -6,12 +6,8 @@
   delay?: number
 }
 
-const ValueCard: React.FC<ValueCardProps> = ({ metric, label }) => {
+const ValueCard: React.FC<ValueCardProps> = ({ metric, label, delay = 0 }) => {
   return (
-<<<<<<< HEAD
-    <div className="value-card bg-gray-800 border border-gray-700 p-6 sm:p-8 text-center transition-all duration-400 ease-out hover:border-teal-400 hover:-translate-y-2 hover:shadow-lg hover:shadow-teal-400/10">
-      <div className="text-5xl lg:text-6xl font-mono text-teal-400 mb-2">
-=======
     <div
       className={`card card-elevated hover-lift hover-glow text-center animate-fade-in-up delay-${delay}`}
       style={{
@@ -19,7 +15,6 @@
       }}
     >
       <div className="text-5xl lg:text-6xl font-mono text-accent-primary mb-2 animate-float" style={{color: 'var(--accent-primary)'}}>
->>>>>>> 32ee4c57
         {metric}
       </div>
       <div className="text-label" style={{color: 'var(--text-tertiary)'}}>
@@ -31,29 +26,28 @@
 
 const ValueProposition: React.FC = () => {
   return (
-<<<<<<< HEAD
-    <section className="py-20 lg:py-32 bg-black border-t border-gray-800">
-      <div className="container mx-auto px-4 sm:px-6 lg:px-8 max-w-screen-xl">
-=======
     <section className="py-20 lg:py-32" style={{backgroundColor: 'var(--bg-primary)'}}>
       <div className="container mx-auto px-6 max-w-screen-xl">
->>>>>>> 32ee4c57
         <div className="grid grid-cols-1 md:grid-cols-2 lg:grid-cols-4 gap-6 lg:gap-8">
           <ValueCard
             metric="Instant"
             label="System Analysis"
+            delay={100}
           />
           <ValueCard
             metric="90%"
             label="Time Reduction"
+            delay={200}
           />
           <ValueCard
             metric="Fast"
             label="Delivery"
+            delay={300}
           />
           <ValueCard
             metric="Zero"
             label="Systems Replaced"
+            delay={400}
           />
         </div>
       </div>
