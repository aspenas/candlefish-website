<<<<<<< HEAD
/* Brand CSS variables (generated) */
@import '/brand.css';
=======
/* Import Design System */
@import './styles/design-system.css';
>>>>>>> 32ee4c57

@tailwind base;
@tailwind components;
@tailwind utilities;

<<<<<<< HEAD
=======
/* Candlefish AI - Simple & Beautiful Design */

>>>>>>> 32ee4c57
/* CSS Reset & Base */
*, *::before, *::after {
  box-sizing: border-box;
  margin: 0;
  padding: 0;
}

/* Core Variables */
:root {
  --candlefish-teal: #00CED1;
  --electric-blue: #007AFF;
  --neon-purple: #AF52DE;
  --pure-white: #FFFFFF;
  --gray-900: #212121;
  --gray-800: #424242;
  --gray-700: #616161;
  --gray-600: #757575;
  --gray-400: #BDBDBD;
  --gray-300: #E0E0E0;
}





/* Base Styles */
html {
  font-size: 16px;
  scroll-behavior: smooth;
  scroll-padding-top: 80px;
  -webkit-font-smoothing: antialiased;
  -moz-osx-font-smoothing: grayscale;
  height: 100%;
}

body {
  font-family: -apple-system, BlinkMacSystemFont, 'Segoe UI', 'Roboto', system-ui, sans-serif;
  font-size: 1rem;
  line-height: 1.6;
  color: var(--color-text-primary);
  background: var(--color-background);
  margin: 0;
  padding: 0;
  min-height: 100%;
}

/* Typography */
h1 {
  font-size: clamp(3rem, 8vw, 6rem);
  font-weight: 800;
  line-height: 1.1;
  letter-spacing: -0.02em;
}

h2 {
  font-size: clamp(2rem, 5vw, 3.5rem);
  font-weight: 700;
  line-height: 1.2;
}

h3 {
  font-size: clamp(1.5rem, 3vw, 2rem);
  font-weight: 600;
  line-height: 1.3;
}

p {
  margin: 0;
}

/* Buttons */
.btn {
  display: inline-flex;
  align-items: center;
  justify-content: center;
  font-weight: 600;
  text-decoration: none;
  border-radius: 12px;
  cursor: pointer;
  transition: all 0.3s ease;
  position: relative;
  overflow: hidden;
}

.btn-lg {
  padding: 16px 32px;
  font-size: 1.125rem;
}

.btn-primary {
  background: linear-gradient(135deg, var(--candlefish-teal) 0%, var(--electric-blue) 100%);
  color: white;
  border: none;
  box-shadow: 0 4px 16px rgba(0, 206, 209, 0.3);
}

.btn-primary:hover {
  transform: translateY(-2px);
  box-shadow: 0 8px 25px rgba(0, 206, 209, 0.4);
}

.btn-secondary {
  background: transparent;
  color: white;
  border: 2px solid var(--gray-600);
}

.btn-secondary:hover {
  border-color: var(--candlefish-teal);
  color: var(--candlefish-teal);
}

/* Cards */
.card {
  background: rgba(30, 30, 40, 0.6);
  backdrop-filter: blur(20px);
  border: 1px solid rgba(255, 255, 255, 0.1);
  border-radius: 16px;
  padding: 32px;
  transition: all 0.3s ease;
}

.card:hover {
  border-color: rgba(0, 206, 209, 0.3);
  transform: translateY(-4px);
  box-shadow: 0 20px 40px rgba(0, 206, 209, 0.1);
}

/* Animations */
@keyframes fadeInUp {
  from {
    opacity: 0;
    transform: translateY(30px);
  }
  to {
    opacity: 1;
    transform: translateY(0);
  }
}

<<<<<<< HEAD
/* Animation classes - reserved for key reveals only */
.value-card.animate { animation: fadeInUp 0.6s cubic-bezier(0.22, 1, 0.36, 1) forwards; }
.feature.animate { animation: fadeInUp 0.6s cubic-bezier(0.22, 1, 0.36, 1) forwards; }
.animate-swim { animation: swim 4s ease-in-out infinite; opacity: 0.6; }
.animate-fadeInUp { animation: fadeInUp 0.8s cubic-bezier(0.22, 1, 0.36, 1) forwards; }
.animation-delay-200 { animation-delay: 200ms; }
.animation-delay-400 { animation-delay: 400ms; }
.animation-delay-600 { animation-delay: 600ms; }
.animation-delay-800 { animation-delay: 800ms; }

/* Utility animations */
.bg-gradient-conic {
  background: conic-gradient(from 0deg, transparent, #00CED1, transparent);
=======
@keyframes float {
  0%, 100% {
    transform: translateY(0);
  }
  50% {
    transform: translateY(-10px);
  }
>>>>>>> 32ee4c57
}

.animate-fadeInUp {
  animation: fadeInUp 0.8s ease-out forwards;
}

.animate-float {
  animation: float 3s ease-in-out infinite;
}

/* Hover Effects */
.hover-lift {
  transition: all 0.3s ease;
}

.hover-lift:hover {
  transform: translateY(-4px);
}

/* Navigation */
.nav-header {
  position: fixed;
  top: 0;
  left: 0;
  right: 0;
  z-index: 50;
  background: rgba(0, 0, 0, 0.8);
  backdrop-filter: blur(20px);
  border-bottom: 1px solid rgba(255, 255, 255, 0.1);
}

.nav-container {
  max-width: 1280px;
  margin: 0 auto;
  padding: 0 2rem;
  height: 80px;
  display: flex;
  align-items: center;
  justify-content: space-between;
}

.nav-menu {
  display: flex;
  align-items: center;
  gap: 2rem;
}

.nav-link {
  color: rgba(255, 255, 255, 0.8);
  text-decoration: none;
  font-weight: 500;
  transition: color 0.3s ease;
}

.nav-link:hover {
  color: white;
}

/* Hero Section */
.hero-section {
  min-height: 100vh;
  display: flex;
  align-items: center;
  position: relative;
  background: linear-gradient(135deg, #667eea 0%, #764ba2 100%);
  overflow: hidden;
}

.hero-section::before {
  content: '';
  position: absolute;
  top: 0;
  left: 0;
  right: 0;
  bottom: 0;
  background:
    radial-gradient(circle at 20% 20%, rgba(0, 206, 209, 0.15) 0%, transparent 50%),
    radial-gradient(circle at 80% 80%, rgba(175, 82, 222, 0.1) 0%, transparent 50%),
    linear-gradient(135deg, #0a0a0a 0%, #1a0f2e 20%, #0f1b2a 40%, #1a0f2e 60%, #2a1a3a 80%, #000000 100%);
  animation: float 8s ease-in-out infinite;
}

.hero-container {
  max-width: 1024px;
  margin: 0 auto;
  padding: 0 2rem;
  text-align: center;
  position: relative;
  z-index: 10;
}

.hero-title {
  margin-bottom: 2rem;
  animation: fadeInUp 0.8s ease-out 0.2s both;
}

.hero-subtitle {
  font-size: 1.25rem;
  color: rgba(255, 255, 255, 0.9);
  margin-bottom: 3rem;
  animation: fadeInUp 0.8s ease-out 0.4s both;
}

.hero-cta {
  animation: fadeInUp 0.8s ease-out 0.6s both;
}

/* Focus States */
:focus-visible {
  outline: 2px solid var(--candlefish-teal);
  outline-offset: 2px;
  border-radius: 4px;
}

/* Utilities */
.container {
  max-width: 1280px;
  margin-left: auto;
  margin-right: auto;
  padding-left: 2rem;
  padding-right: 2rem;
}

.section {
  padding-top: 5rem;
  padding-bottom: 5rem;
}

.sr-only {
  position: absolute;
  width: 1px;
  height: 1px;
  padding: 0;
  margin: -1px;
  overflow: hidden;
  clip: rect(0, 0, 0, 0);
  white-space: nowrap;
  border: 0;
}

/* Scrollbar */
::-webkit-scrollbar {
  width: 8px;
}

::-webkit-scrollbar-track {
  background: rgba(255, 255, 255, 0.1);
}

::-webkit-scrollbar-thumb {
  background: var(--candlefish-teal);
  border-radius: 4px;
}

/* Accessibility */
@media (prefers-reduced-motion: reduce) {
  *,
  *::before,
  *::after {
    animation-duration: 0.01ms !important;
    animation-iteration-count: 1 !important;
    transition-duration: 0.01ms !important;
    scroll-behavior: auto !important;
  }
}<|MERGE_RESOLUTION|>--- conflicted
+++ resolved
@@ -1,20 +1,12 @@
-<<<<<<< HEAD
-/* Brand CSS variables (generated) */
-@import '/brand.css';
-=======
 /* Import Design System */
 @import './styles/design-system.css';
->>>>>>> 32ee4c57
 
 @tailwind base;
 @tailwind components;
 @tailwind utilities;
 
-<<<<<<< HEAD
-=======
 /* Candlefish AI - Simple & Beautiful Design */
 
->>>>>>> 32ee4c57
 /* CSS Reset & Base */
 *, *::before, *::after {
   box-sizing: border-box;
@@ -155,21 +147,6 @@
   }
 }
 
-<<<<<<< HEAD
-/* Animation classes - reserved for key reveals only */
-.value-card.animate { animation: fadeInUp 0.6s cubic-bezier(0.22, 1, 0.36, 1) forwards; }
-.feature.animate { animation: fadeInUp 0.6s cubic-bezier(0.22, 1, 0.36, 1) forwards; }
-.animate-swim { animation: swim 4s ease-in-out infinite; opacity: 0.6; }
-.animate-fadeInUp { animation: fadeInUp 0.8s cubic-bezier(0.22, 1, 0.36, 1) forwards; }
-.animation-delay-200 { animation-delay: 200ms; }
-.animation-delay-400 { animation-delay: 400ms; }
-.animation-delay-600 { animation-delay: 600ms; }
-.animation-delay-800 { animation-delay: 800ms; }
-
-/* Utility animations */
-.bg-gradient-conic {
-  background: conic-gradient(from 0deg, transparent, #00CED1, transparent);
-=======
 @keyframes float {
   0%, 100% {
     transform: translateY(0);
@@ -177,7 +154,6 @@
   50% {
     transform: translateY(-10px);
   }
->>>>>>> 32ee4c57
 }
 
 .animate-fadeInUp {
