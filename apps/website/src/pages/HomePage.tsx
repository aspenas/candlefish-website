--- conflicted
+++ resolved
@@ -10,27 +10,6 @@
 
 const HomePage: React.FC = () => {
   return (
-<<<<<<< HEAD
-    <>
-      {/* Add structured data to head */}
-      <script
-        type="application/ld+json"
-        dangerouslySetInnerHTML={{ __html: JSON.stringify(structuredData) }}
-      />
-
-      <div data-theme="dark">
-        <HeroSection />
-        <ValueProposition />
-        <WhatWeDo />
-        <HowItWorks />
-        <PilotProjects />
-        <TechnicalExcellence />
-        <CTASection />
-        <ContactSection />
-        <Footer />
-      </div>
-    </>
-=======
     <div className="professional-app">
       <Navigation />
       <main>
@@ -42,7 +21,6 @@
       </main>
       <Footer />
     </div>
->>>>>>> d87f4b5d
   )
 }
 
